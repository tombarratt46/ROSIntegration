#pragma once

#include <CoreMinimal.h>
#include <UObject/ObjectMacros.h>
#include <UObject/Object.h>
#include "ROSIntegrationCore.h"
#include "ROSBaseServiceRequest.h"
#include "ROSBaseServiceResponse.h"

#include <functional>

#include "Service.generated.h"

UCLASS()
class ROSINTEGRATION_API UService : public UObject
{
	GENERATED_UCLASS_BODY()
public:
<<<<<<< HEAD
=======
	void doAnything(); // TODO: can be removed?

>>>>>>> 2a75cbd5
	void Init(UROSIntegrationCore *Ric, FString ServiceName, FString ServiceType);
    void BeginDestroy() override;

	bool Advertise(std::function<void(TSharedPtr<FROSBaseServiceRequest>, TSharedPtr<FROSBaseServiceResponse>)> ServiceHandler);

<<<<<<< HEAD
	//// Unadvertise an advertised service
	//// Will do nothing if no service has been advertised before in this instance
	bool Unadvertise();

	//// TODO failedCallback parameter
	//// Call a ROS-Service
	//// The given callback variable will be called when the service reply
	//// has been received by ROSBridge. It will passed the received data to the callback.
	//// The whole content of the "request" parameter will be send as the "args"
	//// argument of the Service Request
	bool CallService(TSharedPtr<FROSBaseServiceRequest> ServiceRequest, std::function<void(TSharedPtr<FROSBaseServiceResponse>)> ServiceResponse);

    void MarkAsDisconnected();
    bool Reconnect(UROSIntegrationCore* ROSIntegrationCore);

protected:

    virtual FString GetDetailedInfoInternal() const override;

private:
    struct State
    {
        bool Connected;

        bool Advertised;
    } _State;

	// PIMPL
	class Impl;
	Impl* _Implementation;

    // Helper to keep track of self-destruction for async functions
    TSharedPtr<UService, ESPMode::ThreadSafe> _SelfPtr;
=======
	/** Unadvertise an advertised service
	 * Will do nothing if no service has been advertised before in this instance
	 */
	//void Unadvertise();

	// TODO failedCallback parameter
	/** Call a ROS-Service
	 * The given callback variable will be called when the service reply
	 * has been received by ROSBridge. It will passed the received data to the callback.
	 * The whole content of the "request" parameter will be send as the "args"
	 * argument of the Service Request
	 */
	void CallService(TSharedPtr<FROSBaseServiceRequest> ServiceRequest, std::function<void(TSharedPtr<FROSBaseServiceResponse>)> ServiceResponse);


private:
	UPROPERTY()
	bool test;

	// PIMPL
	class Impl;
	Impl *_Implementation;
>>>>>>> 2a75cbd5
};<|MERGE_RESOLUTION|>--- conflicted
+++ resolved
@@ -16,27 +16,22 @@
 {
 	GENERATED_UCLASS_BODY()
 public:
-<<<<<<< HEAD
-=======
-	void doAnything(); // TODO: can be removed?
-
->>>>>>> 2a75cbd5
 	void Init(UROSIntegrationCore *Ric, FString ServiceName, FString ServiceType);
     void BeginDestroy() override;
 
 	bool Advertise(std::function<void(TSharedPtr<FROSBaseServiceRequest>, TSharedPtr<FROSBaseServiceResponse>)> ServiceHandler);
 
-<<<<<<< HEAD
 	//// Unadvertise an advertised service
 	//// Will do nothing if no service has been advertised before in this instance
 	bool Unadvertise();
 
-	//// TODO failedCallback parameter
-	//// Call a ROS-Service
-	//// The given callback variable will be called when the service reply
-	//// has been received by ROSBridge. It will passed the received data to the callback.
-	//// The whole content of the "request" parameter will be send as the "args"
-	//// argument of the Service Request
+	// TODO failedCallback parameter
+	/** Call a ROS-Service
+	 * The given callback variable will be called when the service reply
+	 * has been received by ROSBridge. It will passed the received data to the callback.
+	 * The whole content of the "request" parameter will be send as the "args"
+	 * argument of the Service Request
+	 */
 	bool CallService(TSharedPtr<FROSBaseServiceRequest> ServiceRequest, std::function<void(TSharedPtr<FROSBaseServiceResponse>)> ServiceResponse);
 
     void MarkAsDisconnected();
@@ -60,28 +55,4 @@
 
     // Helper to keep track of self-destruction for async functions
     TSharedPtr<UService, ESPMode::ThreadSafe> _SelfPtr;
-=======
-	/** Unadvertise an advertised service
-	 * Will do nothing if no service has been advertised before in this instance
-	 */
-	//void Unadvertise();
-
-	// TODO failedCallback parameter
-	/** Call a ROS-Service
-	 * The given callback variable will be called when the service reply
-	 * has been received by ROSBridge. It will passed the received data to the callback.
-	 * The whole content of the "request" parameter will be send as the "args"
-	 * argument of the Service Request
-	 */
-	void CallService(TSharedPtr<FROSBaseServiceRequest> ServiceRequest, std::function<void(TSharedPtr<FROSBaseServiceResponse>)> ServiceResponse);
-
-
-private:
-	UPROPERTY()
-	bool test;
-
-	// PIMPL
-	class Impl;
-	Impl *_Implementation;
->>>>>>> 2a75cbd5
 };